--- conflicted
+++ resolved
@@ -1,508 +1,3 @@
-<<<<<<< HEAD
-![SVG 1](svg/git-svg/tusk-logo.svg)
-![SVG 2](svg/git-svg/tsk-logo.svg)
-
----
-
-**TuskLang: The Configuration Language That Has a Heartbeat**
-
----
-
-[![Version](https://img.shields.io/github/v/release/cyber-boost/tusktsk?style=flat-square)](https://github.com/cyber-boost/tusktsk/releases)
-[![License: BBL](https://img.shields.io/badge/License-BBL-yellow.svg?style=flat-square)](LICENSE)
-[![Website](https://img.shields.io/badge/website-tuskt.sk-blue?style=flat-square)](https://tuskt.sk)
-
-> **Configuration with a Heartbeat** - The only configuration language that adapts to YOUR preferred syntax
-
-**Tired of being forced into rigid configuration formats?** TuskLang breaks the rules. Use `[]`, `{}`, or `<>` syntax - your choice. Query databases directly in config files. Execute functions with @ operators. Cross-reference between files. All while maintaining the simplicity you expect from a config language.
-
-![SVG 3](svg/git-svg/architecture.svg)
-
----
-## 🏗️ **Architecture Overview**
-
-```
-┌─────────────────┐    ┌──────────────────┐    ┌─────────────────┐
-│   .tsk Files    │───▶│   TuskLang SDK   │───▶│  Your App/API   │
-│                 │    │                  │    │                 │
-│ • peanu.tsk     │    │ • Parser         │    │ • Type Safety   │
-│ • secrets.tsk   │    │ • @ Operators    │    │ • Hot Reload    │
-│ • features.tsk  │    │ • FUJSEN Engine  │    │ • Validation    │
-└─────────────────┘    └──────────────────┘    └─────────────────┘
-         │                       │                       │
-         │              ┌────────▼────────┐              │
-         │              │   Integrations  │              │
-         │              │                 │              │
-         └──────────────│ • Databases     │──────────────┘
-                        │ • APIs          │
-                        │ • File System   │
-                        │ • Environment   │
-                        └─────────────────┘
-```
---- 
-
-![SVG 4](svg/og_simple_syntax.svg)
-
-## ⚡ **Try It Right Now** (30 seconds)
-
-**🚀 One-Line Install Magic**
-```bash
-# Pick your poison:
-curl -sSL php.tuskt.sk | bash        # PHP
-curl -sSL js.tuskt.sk | bash         # JavaScript/Node.js  
-curl -sSL python.tuskt.sk | bash     # Python
-curl -sSL go.tuskt.sk | bash         # Go
-curl -sSL rust.tuskt.sk | bash       # Rust
-curl -sSL java.tuskt.sk | bash       # Java
-curl -sSL csharp.tuskt.sk | bash     # C#
-curl -sSL ruby.tuskt.sk | bash       # Ruby
-```
-
-**📦 Direct Downloads**
-```bash
-wget php.tuskt.sk/dist/latest.tar.gz
-wget js.tuskt.sk/dist/latest.tar.gz
-wget python.tuskt.sk/dist/latest.tar.gz
-wget go.tuskt.sk/dist/latest.tar.gz
-wget rust.tuskt.sk/dist/latest.tar.gz
-wget java.tuskt.sk/dist/latest.tar.gz
-wget csharp.tuskt.sk/dist/latest.tar.gz
-wget ruby.tuskt.sk/dist/latest.tar.gz
-
-# Then extract and install
-tar -xzf latest.tar.gz && ./install.sh
-```
-
-**🎛️ Custom Install Wizard**  
-→ **[init.tuskt.sk](https://init.tuskt.sk)** ← Beautiful web installer 
-
-
-### Quick Links
-- [Python SDK Documentation](https://github.com/cyber-boost/tusktsk/tree/docs/docs-branch/docs/sdk/python)
-- [PHP SDK Documentation](https://github.com/cyber-boost/tusktsk/tree/docs/docs-branch/docs/sdk/php)
-- [Rust SDK Documentation](https://github.com/cyber-boost/tusktsk/tree/docs/docs-branch/docs/sdk/rust)
-- [JavaScript SDK Documentation](https://github.com/cyber-boost/tusktsk/tree/docs/docs-branch/docs/sdk/javascript)
-- [C# SDK Documentation](https://github.com/cyber-boost/tusktsk/tree/docs/docs-branch/docs/sdk/csharp)
-- [Java SDK Documentation](https://github.com/cyber-boost/tusktsk/tree/docs/docs-branch/docs/sdk/java)
-- [Go SDK Documentation](https://github.com/cyber-boost/tusktsk/tree/docs/docs-branch/docs/sdk/go)
-- [Ruby SDK Documentation](https://github.com/cyber-boost/tusktsk/tree/docs/docs-branch/docs/sdk/ruby)
-- [Bash SDK Documentation](https://github.com/cyber-boost/tusktsk/tree/docs/docs-branch/docs/sdk/bash)
-- [All Language Guides](https://github.com/cyber-boost/tusktsk/tree/docs/docs-branch/guides)
-
---- 
-
-![SVG 5](svg/git-svg/operators.svg)
-
-## ⚡ **Quick Start Examples**
-
-### **1. Basic Configuration with .pnt Compilation**
-
-```tsk
-# config.tsk - Write in your preferred syntax
-[app]
-name: "TuskLang  Demo"
-version: @env("VERSION", ".0")
-
-database {
-    host: @env("DB_HOST", "localhost")
-    port: 5432
-    max_connections: @query("SELECT optimal_connections FROM metrics")
-}
-
-cache >
-    driver: "redis"
-    ttl: @env("NODE_ENV") == "production" ? "1h" : "5m"
-<
-```
-
-```bash
-# Compile to binary for production
-tsk binary compile config.tsk
-
-# Your app loads 85% faster!
-```
-
-### **2. Database-Driven Configuration**
-
-![SVG 6](svg/git-svg/realtime.svg)
-
-```tsk
-# Real-time configuration that adapts to your data
-[features]
-enabled: @query("SELECT feature_name FROM features WHERE active = 1")
-user_limit: @query("SELECT max_users FROM plan WHERE id = ?", [plan_id])
-
-[scaling]
-current_load: @query("SELECT AVG(cpu) FROM metrics WHERE time > NOW() - '5m'")
-instances: current_load > 80 ? 10 : 5
-```
-
-### **3. Cross-File Communication**
-
-![SVG 7](svg/git-svg/og_cross_file_detailed.svg)
-
-```tsk
-# peanut.tsk - Global configuration hub
-globals {
-    api_version: "v2"
-    company: "TuskLang Corp"
-    region: @env("AWS_REGION", "us-east-1")
-}
-
-# api.tsk - References global config
-endpoint: @peanut.get("globals.api_version") + "/users"
-region: @peanut.get("globals.region")
-```
-
----
-
-## 💡 **Revolutionary Features**
-
-### **@ Operators - The Secret Sauce**
-
-![SVG 8](svg/git-svg/readme-new/operators-secret-sauce.svg)
-
-```tsk
-# Every @ operator now optimized for .pnt binary format
-config: @file("settings.pnt")          # Load binary configs
-users: @query("SELECT * FROM users")   # Database queries
-api_key: @vault("secret/api/key")     # Secure secrets
-cache: @redis("app:cache:main")       # Redis integration
-status: @http("GET", "/health")       # HTTP requests
-ml_result: @ai("classify", data)      # AI/ML integration
-```
-
-### **Executable Configuration (FUJSEN)**
-
-![SVG 9](svg/git-svg/readme-new/executable-configuration-fujsen.svg)
-
-```tsk
-[validation]
-email_validator: """
-function validate(email) {
-    const regex = /^[^\s@]+@[^\s@]+\.[^\s@]+$/;
-    return regex.test(email);
-}
-"""
-
-[processing]
-data_transformer: """
-function transform(data) {
-    return data.map(item => ({
-        ...item,
-        timestamp: new Date().toISOString(),
-        processed: true
-    }));
-}
-"""
-```
-
----
-
-##  **Why Developers Are Switching to TuskLang**
-
-### **"Finally, a config language that doesn't treat me like a child"**
-
-### **"Cut our configuration complexity by 60% while adding database integration"**
-
-### **"The syntax flexibility means our entire team can use their preferred style"**
-
-### **"TuskLang saved my sanity - no more YAML indentation hell"**
-
-### **"Database queries in config files? GENIUS. Why didn't anyone think of this before?"**
-
-### **"The @ operators are pure magic - my configs are now actually intelligent"**
-
-🔥🔥🔥 **ENV and JSON belong in the fiery pits of hell** 🔥🔥🔥
-
-
----
-
-### **🛠️ Full CLI Integration**
-
-Every SDK now includes a powerful CLI with 50+ commands:
-
-```bash
-# Database Operations
-tsk db status                  # Database connection status
-tsk db migrate                 # Run pending migrations
-tsk db rollback --steps 1      # Rollback migrations
-tsk db backup production       # Backup database
-tsk db restore backup.sql      # Restore from backup
-tsk db console                 # Interactive SQL console
-
-# Development Tools  
-tsk serve --hot-reload         # Dev server with hot reload
-tsk compile --watch            # Watch mode compilation
-tsk lint config.tsk           # Lint configuration
-tsk format --fix              # Auto-format .tsk files
-
-# AI Integration
-tsk ai analyze                # Analyze config for issues
-tsk ai optimize              # Get optimization suggestions
-tsk ai security              # Security vulnerability scan
-tsk ai explain "query"       # Explain complex configs
-tsk ai generate schema       # Generate from description
-
-# Cache Management
-tsk cache clear all        # Clear all caches
-tsk cache warm api         # Pre-warm API cache
-tsk cache status           # View cache statistics
-
-# Service Control
-tsk services start all     # Start all services
-tsk services health        # Health check
-tsk services restart api   # Restart specific service
-
-#Binary Operations
-tsk binary compile *.tsk       # Compile all .tsk to .pnt
-tsk binary validate file.pnt   # Validate binary integrity
-tsk binary info file.pnt       # Show binary metadata
-tsk binary benchmark           # Performance comparison
-
-```
-
-
-### **⚡ Universal .pnt Binary Format** 
-
-```bash
-# Compile your .tsk files to .pnt for 85% performance boost
-tsk binary compile config.tsk    # Creates config.pnt
-tsk binary execute config.pnt    # Lightning fast execution
-tsk binary benchmark             # See the speed difference
-```
-
-**Performance Gains:**
-| Language | Text Parsing | Binary (.pnt) | Improvement |
-|----------|--------------|---------------|-------------|
-| Rust     | 432K/sec     | 800K/sec      | **85%** ⚡   |
-| Go       | 270K/sec     | 500K/sec      | **85%** ⚡   |
-| C#       | 162K/sec     | 300K/sec      | **85%** ⚡   |
-| Java     | 135K/sec     | 250K/sec      | **85%** ⚡   |
-| JavaScript | 108K/sec   | 200K/sec      | **85%** ⚡   |
-
-
---- 
-
-![SVG 10](svg/git-svg/competition.svg)
-
-## 🏆 **TuskLang vs The Others**
-
-| Feature |                     TuskLang | YAML | JSON | TOML | HCL |
-|------------------------------|---------|------|------|------|-----|
-| **Syntax Flexibility**       | ✅      | ❌   | ❌    | ❌   | ❌  |
-| **Database Queries**         | ✅      | ❌    | ❌   | ❌   | ❌  |
-| **Cross-File Communication** | ✅      | ❌   | ❌    | ❌   | ❌  |
-| **Executable Functions**     | ✅      | ❌    | ❌   | ❌   | ❌  |
-| **Environment Variables**    | ✅      | 🔶   | 🔶    | 🔶   | ✅  |
-| **Comments**                 | ✅      | ✅    | ❌   | ✅   | ✅  |
-| **Type Safety**              | ✅      | 🔶   | 🔶    | ✅   | ✅  |
-| **Learning Curve**           | 🟢      | 🟢    | 🟢   | 🟢   | 🟡  |
-
----
-
-![SVG 11]
-
-
-## 📦 **Installation Details**
-
-### **Recommended: Official Installers**
-
-Each language has its own optimized installer at [lang].tuskt.sk:
-
-<details>
-<summary><strong>🐘 PHP Installation</strong></summary>
-
-```bash
-# Method 1: Quick install (recommended)
-curl -sSL php.tuskt.sk | bash
-
-# Method 2: Direct download
-wget https://php.tuskt.sk/dist/latest.tar.gz
-tar -xzf latest.tar.gz && ./install.sh
-
-# Method 3: Custom install wizard
-# Visit https://init.tuskt.sk and select PHP
-
-# What the installer does:
-# ✓ Downloads latest PHP SDK with .pnt support
-# ✓ Installs CLI tools globally
-# ✓ Sets up Composer autoloading
-# ✓ Configures php.ini for optimal performance
-# ✓ Creates /usr/local/bin/tsk symlink
-
-# Verify installation
-tsk --version
-tsk doctor  # System compatibility check
-```
-</details>
-
-<details>
-<summary><strong>🟨 JavaScript/Node.js Installation</strong></summary>
-
-```bash
-# Method 1: Quick install (recommended)
-curl -sSL js.tuskt.sk | bash
-
-# Method 2: Direct download
-wget https://js.tuskt.sk/dist/latest.tar.gz
-tar -xzf latest.tar.gz && ./install.sh
-
-# Method 3: Custom install wizard
-# Visit https://init.tuskt.sk and select JavaScript
-
-# What the installer does:
-# ✓ Installs via npm with native bindings
-# ✓ Sets up TypeScript definitions
-# ✓ Configures package.json scripts
-# ✓ Installs CLI globally
-# ✓ Optional: Sets up VS Code integration
-
-# Verify installation
-tsk --version
-npm list -g tusklang
-```
-</details>
-
-<details>
-<summary><strong>🐍 Python Installation</strong></summary>
-
-```bash
-# Method 1: Quick install (recommended)
-curl -sSL python.tuskt.sk | bash
-
-# Method 2: Direct download
-wget https://python.tuskt.sk/dist/latest.tar.gz
-tar -xzf latest.tar.gz && ./install.sh
-
-# Method 3: Custom install wizard
-# Visit https://init.tuskt.sk and select Python
-
-# What the installer does:
-# ✓ Creates virtual environment
-# ✓ Installs with C extensions for .pnt
-# ✓ Sets up CLI in PATH
-# ✓ Configures Python path
-# ✓ Optional: Jupyter notebook support
-
-# Verify installation
-tsk --version
-python -c "import tusklang; print(tusklang.__version__)"
-```
-</details>
-
-<details>
-<summary><strong>🐹 Go Installation</strong></summary>
-
-```bash
-# Method 1: Quick install (recommended)
-curl -sSL go.tuskt.sk | bash
-
-# Method 2: Direct download
-wget https://go.tuskt.sk/dist/latest.tar.gz
-tar -xzf latest.tar.gz && ./install.sh
-
-# Method 3: Custom install wizard
-# Visit https://init.tuskt.sk and select Go
-
-# What the installer does:
-# ✓ Downloads pre-compiled binaries
-# ✓ Sets up Go modules properly
-# ✓ Configures GOPATH if needed
-# ✓ Installs CLI to $GOBIN
-# ✓ Optional: Sets up Go toolchain integration
-
-# Verify installation
-tsk --version
-go version -m $(which tsk)
-```
-</details>
-
-<details>
-<summary><strong>🦀 Rust Installation</strong></summary>
-
-```bash
-# Method 1: Quick install (recommended)
-curl -sSL rust.tuskt.sk | bash
-
-# Method 2: Direct download
-wget https://rust.tuskt.sk/dist/latest.tar.gz
-tar -xzf latest.tar.gz && ./install.sh
-
-# Method 3: Custom install wizard
-# Visit https://init.tuskt.sk and select Rust
-
-# What the installer does:
-# ✓ Downloads pre-compiled Rust binaries
-# ✓ Sets up Cargo registry configuration
-# ✓ Installs to ~/.cargo/bin
-# ✓ Configures PATH for Cargo binaries
-# ✓ Optional: Sets up WASM targets
-
-# Verify installation
-tsk --version
-cargo --version
-```
-</details>
-
-<details>
-<summary><strong>☕ Java Installation</strong></summary>
-
-```bash
-# Method 1: Quick install (recommended)
-curl -sSL java.tuskt.sk | bash
-
-# Method 2: Direct download
-wget https://java.tuskt.sk/dist/latest.tar.gz
-tar -xzf latest.tar.gz && ./install.sh
-
-# Method 3: Custom install wizard
-# Visit https://init.tuskt.sk and select Java
-
-# What the installer does:
-# ✓ Downloads JAR and native libraries
-# ✓ Sets up Maven/Gradle repositories
-# ✓ Configures CLASSPATH
-# ✓ Creates shell wrapper script
-# ✓ Optional: Android SDK integration
-
-# Verify installation
-tsk --version
-java -cp "$(tsk --classpath)" org.tusklang.Version
-```
-</details>
-
-<details>
-<summary><strong>🔷 C#/.NET Installation</strong></summary>
-
-```bash
-# Method 1: Quick install (recommended)
-curl -sSL csharp.tuskt.sk | bash
-
-# Method 2: Direct download
-wget https://csharp.tuskt.sk/dist/latest.tar.gz
-tar -xzf latest.tar.gz && ./install.sh
-
-# Method 3: Custom install wizard
-# Visit https://init.tuskt.sk and select C#
-
-# What the installer does:
-# ✓ Downloads .NET assemblies
-# ✓ Sets up NuGet package sources
-# ✓ Configures global tools
-# ✓ Creates dotnet tool manifest
-# ✓ Optional: Visual Studio integration
-
-# Verify installation
-tsk --version
-dotnet --info
-```
-</details>
-
-<details>
-<summary><strong>💎 Ruby Installation</strong></summary>
-
-=======
 # TuskLang Documentation
 
 Welcome to the TuskLang documentation branch! This branch contains comprehensive documentation for all TuskLang SDKs and implementation guides.
@@ -545,7 +40,6 @@
 ## 🚀 Quick Start
 
 ### Installation
->>>>>>> f2e2d52a
 ```bash
 # Clone the repository
 git clone https://github.com/cyber-boost/tusktsk.git
